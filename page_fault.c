--- conflicted
+++ resolved
@@ -8,16 +8,6 @@
 
 void rt_page_fault(struct encl_ctx_t* ctx)
 {
-<<<<<<< HEAD
-  unsigned long addr, cause;
-
-  addr = ctx->sbadaddr;
-  cause = ctx->scause;
-
-  printf("[runtime] page fault at 0x%lx (scause: 0x%lx)\n", addr, cause);
-
-  sbi_exit_enclave(-1);
-=======
   unsigned long addr, cause, pc;
 
   pc = ctx->regs.sepc;
@@ -25,7 +15,7 @@
   cause = ctx->scause;
 
   printf("[runtime] page fault at 0x%lx on 0x%lx (scause: 0x%lx)\n", pc, addr, cause);
-  SBI_CALL_1(SBI_SM_EXIT_ENCLAVE,-1);
->>>>>>> b66715d5
+
+  sbi_exit_enclave(-1);
   return;
 }