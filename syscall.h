//******************************************************************************
// Copyright (c) 2018, The Regents of the University of California (Regents).
// All Rights Reserved. See LICENSE for license details.
//------------------------------------------------------------------------------
#ifndef __SYSCALL_H__
#define __SYSCALL_H__

#include "printf.h"
#include "regs.h"
#include "edge_syscall.h"

#define RUNTIME_SYSCALL_UNKNOWN         1000
#define RUNTIME_SYSCALL_OCALL           1001
#define RUNTIME_SYSCALL_SHAREDCOPY      1002
#define RUNTIME_SYSCALL_ATTEST_ENCLAVE  1003
#define RUNTIME_SYSCALL_EXIT            1101

void handle_syscall(struct encl_ctx_t* ctx);
<<<<<<< HEAD
void init_edge_internals(void);
=======
uintptr_t dispatch_edgecall_syscall(edge_syscall_t* syscall_data_ptr,
                                    size_t data_len);

// Define this to enable printing of a large amount of syscall information
//#define INTERNAL_STRACE 1

#ifdef INTERNAL_STRACE
#define print_strace printf
#else
#define print_strace(...)
#endif

>>>>>>> b66715d5
#endif /* syscall.h */<|MERGE_RESOLUTION|>--- conflicted
+++ resolved
@@ -16,9 +16,7 @@
 #define RUNTIME_SYSCALL_EXIT            1101
 
 void handle_syscall(struct encl_ctx_t* ctx);
-<<<<<<< HEAD
 void init_edge_internals(void);
-=======
 uintptr_t dispatch_edgecall_syscall(edge_syscall_t* syscall_data_ptr,
                                     size_t data_len);
 
@@ -31,5 +29,4 @@
 #define print_strace(...)
 #endif
 
->>>>>>> b66715d5
 #endif /* syscall.h */