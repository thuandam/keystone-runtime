--- conflicted
+++ resolved
@@ -10,40 +10,17 @@
 PLUGINS[linux_syscall]="-DLINUX_SYSCALL_WRAPPING "
 PLUGINS[env_setup]="-DENV_SETUP "
 PLUGINS[strace_debug]="-DINTERNAL_STRACE "
+PLUGINS[paging]="-DUSE_PAGING "
 #PLUGINS[dynamic_resizing]="-DDYN_ALLOCATION "
 
 OPTIONS_FLAGS=
 
-<<<<<<< HEAD
-for plugin in $PLUGINS; do
-  case $plugin in
-    freemem)
-      OPTIONS_FLAGS+="-DUSE_FREEMEM "
-      ;;
-    paging)
-      OPTIONS_FLAGS+="-DUSE_PAGING "
-      ;;
-    untrusted_io_syscall)
-      OPTIONS_FLAGS+="-DIO_SYSCALL_WRAPPING "
-      ;;
-    linux_syscall)
-      OPTIONS_FLAGS+="-DLINUX_SYSCALL_WRAPPING "
-      ;;
-    env_setup)
-      OPTIONS_FLAGS+="-DENV_SETUP "
-      ;;
-    *)
-      echo "Unknown plugin '$plugin'. Skipping"
-      ;;
-  esac
-=======
 for plugin in $REQ_PLUGINS; do
     if [[ ! ${PLUGINS[$plugin]+_} ]]; then
         echo "Unknown Eyrie plugin '$plugin'. Skipping"
     else
         OPTIONS_FLAGS+=${PLUGINS[$plugin]}
     fi
->>>>>>> 7092d383
 done
 
 export OPTIONS_FLAGS
